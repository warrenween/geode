--- conflicted
+++ resolved
@@ -72,7 +72,6 @@
 import com.gemstone.gemfire.test.junit.categories.DistributedTest;
 import com.gemstone.gemfire.test.junit.categories.FlakyTest;
 import com.gemstone.gemfire.test.junit.rules.RetryRule;
-<<<<<<< HEAD
 import org.junit.Ignore;
 import org.junit.Rule;
 import org.junit.Test;
@@ -101,10 +100,6 @@
 
 @Category({ DistributedTest.class, FlakyTest.class }) // GEODE-973
 @RunWith(Parameterized.class)
-=======
-
-@Category({ DistributedTest.class, FlakyTest.class }) // GEODE-973
->>>>>>> f702bcfe
 public class CreateAlterDestroyRegionCommandsDUnitTest extends CliCommandTestBase {
 
   private static final long serialVersionUID = 1L;
@@ -126,13 +121,10 @@
 
   @Rule
   public RetryRule retryRule = new RetryRule();
-<<<<<<< HEAD
 
   public CreateAlterDestroyRegionCommandsDUnitTest(boolean useHttpOnConnect, boolean enableAuth){
     super(useHttpOnConnect, enableAuth);
   }
-=======
->>>>>>> f702bcfe
 
   /**
    * Asserts that the "compressor" option for the "create region" command succeeds for a recognized compressor.
@@ -402,11 +394,7 @@
   @Test
   @Retry(2) // GEODE-973: getRandomAvailablePort
   public void testCreateRegion46391() throws IOException {
-<<<<<<< HEAD
     setUpJmxManagerOnVm0ThenConnect(null); // GEODE-973: getRandomAvailablePort
-=======
-    createDefaultSetup(null); // GEODE-973: getRandomAvailablePort
->>>>>>> f702bcfe
     String command = CliStrings.CREATE_REGION + " --" + CliStrings.CREATE_REGION__REGION + "=" + this.region46391 + " --" + CliStrings.CREATE_REGION__REGIONSHORTCUT + "=REPLICATE";
 
     getLogWriter().info("testCreateRegion46391 create region command=" + command);
@@ -440,11 +428,7 @@
   @Ignore("bug51924")
   @Test
   public void testAlterRegion() throws IOException {
-<<<<<<< HEAD
     setUpJmxManagerOnVm0ThenConnect(null);
-=======
-    createDefaultSetup(null);
->>>>>>> f702bcfe
 
     CommandResult cmdResult = executeCommand(CliStrings.LIST_REGION);
     assertEquals(Result.Status.OK, cmdResult.getStatus());
